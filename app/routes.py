import tempfile
from flask import Blueprint, current_app
import os
from flask import render_template, request, url_for, flash, redirect, send_file, g, send_from_directory
from datetime import timezone
from services.group_options_check import extract_codes_from_excel_flat_dedup
from services.excel import OpenPyXLFileHandler
from services.config_service import ConfigManager
import logging
from services.auth import auth


# Create Blueprint
main_routes = Blueprint('main_routes', __name__)


@auth.verify_password
def verify_password(username, password):
    users = current_app.config['USERS']
    if username in users and users[username] == password:
        return username


@main_routes.route('/debug')
def debug():
    """Debug route to check g variables."""
    return f"g.start_time: {getattr(g, 'start_time', 'None')}, g.request_duration: {getattr(g, 'request_duration', 'None')}"


@main_routes.route('/')
@auth.login_required
def homepage():
    return render_template('home.html')


@main_routes.route('/upload', methods=['GET', 'POST'])
@auth.login_required
def upload_route():
    from services.upload import upload, init_last_upload_times
    from services.helper import parse_headers

    # Initialize last upload times
    last_upload_times = init_last_upload_times(g.db)

    if request.method == 'POST':
        # Retrieve files from the request
        inventory_file = request.files.get('inventory_file')
        pricing_file = request.files.get('pricing_file')
        unleashed_file = request.files.get('unleashed_file')

        # Parse headers
        inventory_file_expected_headers, inventory_file_db_fields = parse_headers(
            current_app.config["headers"], "buz_inventory_item_file"
        )
        pricing_file_expected_headers, pricing_file_db_fields = parse_headers(
            current_app.config["headers"], "buz_pricing_file"
        )
        unleashed_file_expected_headers, _ = parse_headers(
            current_app.config["headers"], "unleashed_fields"
        )

        # Process uploaded files
        uploaded_files = upload(
            db_manager=g.db,
            inventory_file=inventory_file,
            inventory_file_expected_headers=inventory_file_expected_headers,
            inventory_file_db_fields=inventory_file_db_fields,
            pricing_file=pricing_file,
            pricing_file_expected_headers=pricing_file_expected_headers,
            pricing_file_db_fields=pricing_file_db_fields,
            unleashed_file=unleashed_file,
            unleashed_file_expected_headers=unleashed_file_expected_headers,
            upload_folder=current_app.config['upload_folder'],
            invalid_pkid=current_app.config['invalid_pkid'],
            override_friendly_descriptions_id=current_app.config["spreadsheets"]["friendly_descriptions"]["id"],
            override_friendly_descriptions_range=current_app.config["spreadsheets"]["friendly_descriptions"]["range"],
            ignored_groups=current_app.config["ignored_inventory_groups"]
        )

        if uploaded_files:
            last_upload_times.update(uploaded_files)
            flash('Files successfully uploaded and data stored in the database')
        else:
            flash('No files to upload')

    # Render the upload page
    from services.data_processing import (
        get_unique_inventory_group_count,
        get_table_row_count
    )

    return render_template(
        'upload.html',
        inventory_count=get_table_row_count(g.db, 'inventory_items'),
        pricing_count=get_table_row_count(g.db, 'pricing_data'),
        unleashed_count=get_table_row_count(g.db, 'unleashed_products'),
        inventory_group_count=get_unique_inventory_group_count(g.db),
        last_upload_times=last_upload_times
    )


@main_routes.app_template_filter('datetimeformat')
def datetimeformat(value):
    if value:
        # Convert to UTC and format as ISO 8601
        return value.astimezone(timezone.utc).isoformat() + "Z"
    return "N/A"


@main_routes.route('/upload_inventory_groups', methods=['POST'])
@auth.login_required
def upload_inventory_groups():
    if 'groups_file' not in request.files:
        flash('No file part')
        return redirect(url_for('main_routes.manage_inventory_groups'))

    groups_file = request.files['groups_file']

    if groups_file.filename == '':
        flash('No selected file')
        return redirect(url_for('main_routes.manage_inventory_groups'))

    # Read the uploaded text file and add each line as an inventory group code
    codes_added = []
    if groups_file:
        lines = groups_file.read().decode('utf-8').splitlines()  # Read lines from the file
        for line in lines:
            group_code = line.strip()  # Remove any surrounding whitespace
            if group_code:  # Only add non-empty lines
                g.db.insert_item('inventory_group_codes', {'group_code': group_code})
                codes_added.append(group_code)

    flash(f'Added inventory groups: {", ".join(codes_added)}')
    return redirect(url_for('main_routes.manage_inventory_groups'))


# Route to search for items by supplier product code
@main_routes.route('/search', methods=['GET', 'POST'])
@auth.login_required
def search():
    from services.data_processing import search_items_by_supplier_product_code

    results = []
    if request.method == 'POST':
        code = request.form['code']
        results = search_items_by_supplier_product_code(db_manager=g.db, code=code)
    return render_template('search.html', results=results)


@main_routes.route('/manage_inventory_groups', methods=['GET', 'POST'])
@auth.login_required
def manage_inventory_groups():
    from services.data_processing import get_inventory_groups

    if request.method == 'POST':
        # Handle adding a new inventory group code
        new_group_code = request.form['new_group_code']
        new_group_description = request.form['new_group_description']
        g.db.insert_item("inventory_groups", new_group_code, new_group_description)
        flash(f'Added inventory group: {new_group_description} ({new_group_code})')
        return redirect(url_for('main_routes.manage_inventory_groups'))

    inventory_groups = get_inventory_groups(g.db)  # Fetch only the codes
    logging.info(f"allowed groups: {inventory_groups}")
    return render_template('manage_inventory_groups.html', inventory_groups=inventory_groups)


@main_routes.route('/delete_inventory_group/<string:inventory_group_code>', methods=['POST'])
@auth.login_required
def delete_inventory_group(inventory_group_code):
    from services.data_processing import db_delete_inventory_group
    from services.data_processing import db_delete_records_by_inventory_group

    # Delete inventory group code
    g.db.delete_item("inventory_groups", {"group_code": inventory_group_code})

    # Delete records from items and pricing tables
    db_delete_records_by_inventory_group(inventory_group_code)

    # Optionally, delete the inventory group code from the allowed list as well
    db_delete_inventory_group(inventory_group_code)

    flash(f'Deleted all records for inventory group code: {inventory_group_code}')
    return redirect(url_for('main_routes.manage_inventory_groups'))


@main_routes.route('/download/<filename>')
@auth.login_required
def download_file(filename):
    file_path = os.path.join(current_app.config['upload_folder'], filename)
    if os.path.exists(file_path):
        return send_file(file_path, as_attachment=True)
    else:
        flash('File not found.', 'warning')


@main_routes.route('/get_items_not_in_unleashed', methods=['GET', 'POST'])
@auth.login_required
def get_items_not_in_unleashed():
    from services.remove_old_items import remove_old_items

    if request.method == 'POST':
        output_file = 'output_file.xlsx'
        if remove_old_items(db_manager=g.db, app_config=current_app.config, output_file=output_file):
            return render_template('delete_items_not_in_unleashed.html', output_file=output_file)
        flash("No items found to delete!")

    return render_template('delete_items_not_in_unleashed.html')


@main_routes.route('/get_group_option_codes', methods=['GET', 'POST'])
@auth.login_required
def get_group_option_codes():
    if request.method == 'POST':
        from services.group_options_check import map_inventory_items_to_tabs
        from services.group_options_check import filter_inventory_items

        # Initialize the file handler for the input workbook
        g_file_handler = OpenPyXLFileHandler.from_file_like(file=request.files.get('group_options_file'))
        items = extract_codes_from_excel_flat_dedup(g_file_handler)
        g_file_handler = OpenPyXLFileHandler.from_file_like(file=request.files.get('inventory_items_file'))
        items = map_inventory_items_to_tabs(g_file_handler, items)
        items = filter_inventory_items(items)

        return render_template('get_group_option_codes.html', codes=items)

    return render_template('get_group_option_codes.html')


@main_routes.route('/get_duplicate_codes', methods=["GET", "POST"])
@auth.login_required
def get_duplicate_codes():
    if request.method == 'POST':
        from services.group_options_check import extract_duplicate_codes_with_locations

        # Initialize the file handler for the input workbook
        g_file_handler = OpenPyXLFileHandler.from_file_like(file=request.files.get('group_options_file'))
        items = extract_codes_from_excel_flat_dedup(g_file_handler)
        items = extract_duplicate_codes_with_locations(items)

        return render_template('get_duplicate_codes.html', codes=items)

    else:
        return render_template('get_duplicate_codes.html')


@main_routes.route('/generate_codes', methods=["GET", "POST"])
@auth.login_required
def generate_codes():
    if request.method == "POST":
        from services.helper import generate_multiple_unique_ids

        try:
            count = int(request.form.get("count", 1))
            if count <= 0:
                raise ValueError("Count must be greater than 0.")
            ids = generate_multiple_unique_ids(count)
        except ValueError as e:
            flash('Error {e}')
            return

        return render_template('show_generated_ids.html', ids=ids)

    else:
        return render_template('show_generated_ids.html')


@main_routes.route('/generate_backorder_file', methods=["GET", "POST"])
@auth.login_required
def generate_backorder_file():
    from services.google_sheets_service import GoogleSheetsService
    from services.config_service import SpreadsheetConfigUpdater

    if request.method == "POST":
        # Update config with user-provided values
        spreadsheet_config_manager = SpreadsheetConfigUpdater(ConfigManager())

        spreadsheet_id = request.form.get('spreadsheet_id')
        spreadsheet_range = request.form.get('spreadsheet_range')
        if spreadsheet_config_manager.update_spreadsheet_config("backorders", spreadsheet_id, spreadsheet_range):
            flash('Config updated', 'success')

        # Resolve the path to the JSON credentials file using __file__
        credentials_path = os.path.join(
            os.path.dirname(os.path.abspath(__file__)),
            '..', 'credentials', 'service_account.json'
        )
        g_sheets_service = GoogleSheetsService(json_file=credentials_path)

        from services.backorders import process_inventory_backorder_with_services

        # Save updated config back to the file
        upload_wb, original_wb = process_inventory_backorder_with_services(
            _db_manager=g.db,
            _sheets_service=g_sheets_service,
            spreadsheet_id=spreadsheet_id,
            range_name=spreadsheet_range
        )
        original_filename = 'original_file.xlsx'
        upload_filename = 'upload_file.xlsx'

        upload_wb.save(current_app.config["upload_folder"] + '/' + upload_filename)
        original_wb.save(current_app.config["upload_folder"] + '/' + original_filename)

        return render_template(
            'generate_backorder_file.html',
            original_filename=original_filename,
            upload_filename=upload_filename,
        )

    return render_template(
        'generate_backorder_file.html',
        spreadsheet_id=current_app.config["spreadsheets"]["backorders"]["id"],
        spreadsheet_range=current_app.config["spreadsheets"]["backorders"]["range"]
    )


@main_routes.route('/robots.txt')
def robots_txt():
    return send_from_directory(current_app.static_folder, 'robots.txt')


@main_routes.route('/get_buz_items_by_supplier_product_codes', methods=['GET', 'POST'])
@auth.login_required
def get_buz_items_by_supplier_product_codes():
    from services.buz_items_by_supplier_product_code import process_buz_items_by_supplier_product_codes

    if request.method == 'POST':
        uploaded_file = request.files.get('file')
        supplier_product_codes_input = request.form.get('supplier_product_codes')

        if not uploaded_file or not supplier_product_codes_input:
            return "Error: File or supplier codes missing.", 400

        # Process multi-line supplier codes input
        supplier_product_codes = [code.strip() for code in supplier_product_codes_input.splitlines() if code.strip()]

        if not uploaded_file.filename.endswith(('.xlsx', '.xlsm')):
            logging.warning("Only .xlsx or .xlsm files are supported.")
            flash("Only .xlsx or .xlsm files are supported.")
        else:
            try:
                excel = OpenPyXLFileHandler().from_file_like(uploaded_file)
                filtered_excel = process_buz_items_by_supplier_product_codes(
                    excel,
                    supplier_product_codes,
                    current_app.config["headers"]["buz_inventory_item_file"]
                )
                if filtered_excel:
                    return send_file(
                        filtered_excel,
                        as_attachment=True,
                        download_name='filtered_items.xlsx',
                        mimetype='application/vnd.openxmlformats-officedocument.spreadsheetml.sheet'
                    )
                else:
                    logging.warning("No items found that match the list of supplier codes")
                    flash("Nothing found")
            except Exception as e:
                logging.error(f"Error: {e}")
                if current_app.debug:
                    raise e
                else:
                    flash(f"Error: {e}")

    return render_template('get_buz_items_by_supplier_product_codes.html')


@main_routes.route("/get_matching_buz_items", methods=["GET", "POST"])
@auth.login_required
def get_matching_buz_items():
    from services.get_matching_buz_items import process_matching_buz_items

    if request.method == "POST":
        # Get the uploaded files
        first_file = request.files["first_file"]
        second_file = request.files["second_file"]

        # Save the uploaded files
        first_path = os.path.join(current_app.config['upload_folder'], first_file.filename)
        second_path = os.path.join(current_app.config['upload_folder'], second_file.filename)
        first_file.save(first_path)
        second_file.save(second_path)

        # Process the files
        output_path = os.path.join("static", "filtered_output.xlsx")
        matches_found = process_matching_buz_items(first_path, second_path, output_path)

        if not matches_found:
            flash("No matches found in any sheets.")
            return render_template("get_matching_buz_items.html")

        # Provide the output file for download
        return send_file(output_path, as_attachment=True)

    return render_template("get_matching_buz_items.html")


@main_routes.route("/sync_pricing", methods=["GET", "POST"])
@auth.login_required
def sync_pricing():
    from services.sync_pricing import get_pricing_changes

    if request.method == "POST":
        filenames = get_pricing_changes(
            db_manager=g.db,
            upload_folder=current_app.config['upload_folder'],
            pricing_fields=current_app.config["headers"]["buz_pricing_file"],
            wastage_percentages=current_app.config["wastage_percentages"]
        )
        return render_template("sync_pricing.html", filenames=filenames)
    return render_template("sync_pricing.html")


@main_routes.route('/fabrics/create', methods=['GET'])
@auth.login_required
def create_fabric():
    """
    Render the form to create a new fabric.
    """
    return render_template('fabric_create.html')


@main_routes.route('/generate-deactivation-file', methods=['GET', 'POST'])
@auth.login_required
def generate_deactivation_file():
    """
    Route to generate a deactivation file for obsolete/unsellable items.
    """
    from services.deactivated_items import generate_deactivation_upload

    if request.method == 'POST':
        # Call the function to generate the file
        filename = generate_deactivation_upload(g.db)  # Your implementation from earlier

        if filename:
            flash('Deactivation file generated successfully!', 'success')
            upload_filename = os.path.basename(filename)
            return render_template(
                'generate_deactivation_file.html',
                upload_filename=upload_filename
            )
        else:
            flash('Failed to generate deactivation file. Check logs for details.', 'danger')

    return render_template('generate_deactivation_file.html', upload_filename=None)


@main_routes.route('/fabric-duplicates-report', methods=['GET', 'POST'])
@auth.login_required
def generate_duplicates_report():
    from services.fabrics import get_duplicate_fabric_details
    from services.buz_inventory_items import create_inventory_workbook_creator

    if request.method == 'POST':

        # Step 1: Fetch duplicate inventory details
        duplicate_details = get_duplicate_fabric_details(g.db)

        if not duplicate_details:
            flash('No duplicates found.', 'information')
            return render_template('fabric_duplicates.html')

        # Step 2: Group duplicate details by inventory group code
        grouped_data = {}
        for item in duplicate_details:
            item_dict = dict(item)
            item_dict['Operation'] = 'D'

            # Group by inventory group code
            group_name = item_dict["inventory_group_code"] if item_dict["inventory_group_code"] else "Uncategorized"
            if group_name not in grouped_data:
                grouped_data[group_name] = []
            grouped_data[group_name].append(item_dict)

        # Step 3: Create the workbook creator instance
        inventory_creator = create_inventory_workbook_creator(current_app)

        # Step 4: Populate the workbook
        inventory_creator.populate_workbook(grouped_data)
        inventory_creator.auto_fit_columns()

        # Step 5: Save the workbook
        output_path = os.path.join(current_app.config["upload_folder"], "Duplicates_Report.xlsx")
        inventory_creator.save_workbook(output_path)

        return render_template('fabric_duplicates.html', output_path=output_path)

    return render_template('fabric_duplicates.html')


@main_routes.route('/buz', methods=['GET', 'POST'])
@auth.login_required
def get_buz_data():
    from services.buz_data import get_buz_data

    return render_template('show_buz_data.html', buzdata=get_buz_data("CBR"))


@main_routes.route('/get_combo_list/empire')
@auth.login_required
def get_combo_list_empire():
    from services.combo_roller_blockout_fabrics import get_inventory_items

    """Route to display inventory items."""
    items, unique_desc_part_1 = get_inventory_items(g.db, "ROLLEMPIRE")  # Fetch data
    return render_template('blockout_fabric_combo_options_list.html', title='Empire', items=items, fabrics=unique_desc_part_1)  # Pass data to HTML template


@main_routes.route('/get_combo_list/acmeda')
@auth.login_required
def get_combo_list_acmeda():
    from services.combo_roller_blockout_fabrics import get_inventory_items

    """Route to display inventory items."""
    items, unique_desc_part_1 = get_inventory_items(g.db, "ROLL")  # Fetch data
    return render_template('blockout_fabric_combo_options_list.html', title='Acmeda', items=items, fabrics=unique_desc_part_1)  # Pass data to HTML template


@main_routes.route('/check_inventory_groups', methods=['GET'])
@auth.login_required
def check_inventory_groups():
    from services.check_fabric_group_mappings import check_inventory_groups_against_unleashed

    # Capture logs as a string instead of sending to stdout
    import io
    import logging

    log_stream = io.StringIO()
    handler = logging.StreamHandler(log_stream)
    handler.setLevel(logging.INFO)

    logger = logging.getLogger('fabric_check')
    logger.setLevel(logging.INFO)
    logger.addHandler(handler)

    violations = check_inventory_groups_against_unleashed(g.db)
    if violations:
        flash(f"{len(violations)} issue(s) found. Check logs or see below.", "warning")
        return render_template("check_inventory_groups.html", violations=violations)
    else:
        flash("✅ All fabrics are valid!", "success")
        return render_template("check_inventory_groups.html", violations=[])


@main_routes.route('/pricing_update', methods=['GET', 'POST'])
@auth.login_required
def pricing_update():
    if request.method == 'POST':
        from services.update_pricing import generate_pricing_upload_from_unleashed
        from services.google_sheets_service import GoogleSheetsService

<<<<<<< HEAD
    credentials_path = os.path.join(
        os.path.dirname(os.path.abspath(__file__)),
        '..', 'credentials', 'service_account.json'
    )
=======
        credentials_path = os.path.join(
            os.path.dirname(os.path.abspath(__file__)),
            '..', 'credentials', 'buz-app-439103-b6ae046c4723.json'
        )
>>>>>>> 529113af

        result = generate_pricing_upload_from_unleashed(
            g.db,
            GoogleSheetsService(json_file=credentials_path),
            current_app.config["headers"]["buz_pricing_file"],
            current_app.config["unleashed_group_to_inventory_groups"].get("Fabric - Verticals", [])
        )

        log = result.get("log", [])
        if result.get("file"):
            filename = "buz_pricing_upload.xlsx"
            upload_dir = os.path.join(os.path.dirname(__file__), "..", "uploads")
            os.makedirs(upload_dir, exist_ok=True)
            output_path = os.path.join(upload_dir, filename)

            try:
                result["file"].save_workbook(output_path)
                return render_template(
                    "pricing_result.html",
                    updated=True,
                    file_path=f"/uploads/{filename}",
                    log=log
                )
            except PermissionError:
                log.insert(0, "❌ Failed to save Excel file — is it open in another program?")
                return render_template("pricing_result.html", updated=False, spreadsheet_failed=True, log=log, ran_update=True)
        else:
            spreadsheet_failed = any("Failed to load" in msg for msg in log)
            return render_template("pricing_result.html", updated=False, spreadsheet_failed=spreadsheet_failed, log=log, ran_update=True)

    # If GET request
    return render_template('pricing_result.html', ran_update=False)

@main_routes.route('/unleashed', methods=['GET'])
def unleashed_demo():
    from services.unleashed_api import UnleashedAPIClient  # Adjust based on your file name

    unleashed = UnleashedAPIClient()
    products = unleashed.get_paginated_data(
        "Products"
    )
    filtered_products = []
    for p in products:
        group = str(p.get("ProductGroup", "")).strip()
        subgroup = str(p.get("ProductSubGroup", "")).strip()
        if group and subgroup and subgroup.lower() != "ignore":
            filtered_products.append(p)

    for product in filtered_products:
        print(product["ProductCode"], product["ProductDescription"])


@main_routes.route("/allowed_codes", methods=["GET", "POST"])
def allowed_codes():
    config_manager = ConfigManager()
    db = g.db
    all_codes = sorted({row["inventory_group_code"] for row in db.execute_query(
        "SELECT DISTINCT inventory_group_code FROM inventory_items"
    ).fetchall()})

    if request.method == "POST":
        new_list = request.form.getlist("allowed_codes[]")
        config_manager.update_config(["allowed_inventory_group_codes"], new_list)
        return redirect(url_for("main_routes.allowed_codes"))

    allowed = set(config_manager.get("allowed_inventory_group_codes", default=[]))
    available = sorted(set(all_codes) - allowed)

    return render_template("allowed_codes.html", available_codes=available, allowed_codes=sorted(allowed))


@main_routes.route("/clean_excel_upload", methods=["GET", "POST"])
def clean_excel_upload():
    config_manager = ConfigManager()

    if request.method == "POST":
        file = request.files.get("file")
        if not file or not (file.filename.endswith(".xlsx") or file.filename.endswith(".xlsm")):
            flash("Please upload a valid .xlsx or .xlsm file.", "error")
            return redirect(request.url)

        # Load the file without keeping macros
        _allowed_codes = config_manager.get("allowed_inventory_group_codes", default=[])
        handler = OpenPyXLFileHandler.from_file_like(file)  # just regular load

        handler.clean_for_upload(
            db_manager=g.db,
            allowed_sheets=_allowed_codes,
            show_only_valid_unleashed="show_invalid_unleashed" in request.form)

        # Always save as .xlsx
        temp_file = tempfile.NamedTemporaryFile(delete=False, suffix=".xlsx")
        handler.save_workbook(temp_file.name)
        temp_file.close()

        return send_file(
            temp_file.name,
            as_attachment=True,
            download_name="cleaned_upload.xlsx",
            mimetype="application/vnd.openxmlformats-officedocument.spreadsheetml.sheet"
        )

    return render_template("clean_excel_upload.html")


@main_routes.route("/motorisation-data", methods=["GET", "POST"])
def motorisation_data():
    data = []
    pricing_fields = []

    if request.method == "POST":
        file = request.files.get("file")
        if file:
            handler = OpenPyXLFileHandler.from_file_like(file)
            data, pricing_fields = handler.extract_motorisation_data(g.db)

    return render_template("motorisation_data.html", data=data, pricing_fields=pricing_fields)


@main_routes.route('/generate_buz_fabric_uploads')
def generate_buz_fabric_uploads():
    import logging
    import io
    from services.buz_inventory_items import create_inventory_workbook_creator, get_current_buz_fabrics
    from services.buz_inventory_pricing import create_pricing_workbook_creator, get_current_buz_pricing, \
        prepare_pricing_changes
    from services.google_sheets_service import GoogleSheetsService
    from services.curtain_fabric_sync import build_sheet_dict, \
        build_buz_dict, \
        compare_fabrics_by_code, \
        prepare_item_changes_dict

    log_stream = io.StringIO()
    handler = logging.StreamHandler(log_stream)
    handler.setLevel(logging.INFO)

    logger = logging.getLogger('curtain_fabric_sync')
    logger.setLevel(logging.INFO)
    logger.addHandler(handler)

    sheets_service = GoogleSheetsService()
    sheet_data = sheets_service.fetch_sheet_data(
        current_app.config["spreadsheets"]["master_curtain_fabric_list"]["id"],
        current_app.config["spreadsheets"]["master_curtain_fabric_list"]["range"]
    )

    sheet_dict = build_sheet_dict(sheet_data)
    buz_items = get_current_buz_fabrics(g.db)
    buz_dict = build_buz_dict(buz_items)
    buz_pricing = get_current_buz_pricing(g.db)

    # Item updates
    new_items, updated_items, removed_items = compare_fabrics_by_code(sheet_dict, buz_dict)
    item_changes = prepare_item_changes_dict(new_items, updated_items, removed_items)
    item_creator = create_inventory_workbook_creator(current_app)
    item_creator.populate_workbook(item_changes)
    item_creator.auto_fit_columns()
    item_output_file = 'items_upload.xlsx'
    item_creator.save_workbook(item_output_file)

    # Pricing updates
    pricing_changes = prepare_pricing_changes(sheet_dict, buz_pricing, logger)
    pricing_creator = create_pricing_workbook_creator(current_app)
    pricing_creator.populate_workbook(pricing_changes)
    pricing_creator.auto_fit_columns()
    pricing_output_file = 'pricing_upload.xlsx'
    pricing_creator.save_workbook(pricing_output_file)

    logger.info('Generated item and pricing upload files.')

    return {
        'items_file': item_output_file,
        'pricing_file': pricing_output_file,
        'message': 'Upload files generated successfully.'
    }<|MERGE_RESOLUTION|>--- conflicted
+++ resolved
@@ -550,17 +550,10 @@
         from services.update_pricing import generate_pricing_upload_from_unleashed
         from services.google_sheets_service import GoogleSheetsService
 
-<<<<<<< HEAD
-    credentials_path = os.path.join(
-        os.path.dirname(os.path.abspath(__file__)),
-        '..', 'credentials', 'service_account.json'
-    )
-=======
         credentials_path = os.path.join(
             os.path.dirname(os.path.abspath(__file__)),
-            '..', 'credentials', 'buz-app-439103-b6ae046c4723.json'
-        )
->>>>>>> 529113af
+            '..', 'credentials', 'service_account.json'
+        )
 
         result = generate_pricing_upload_from_unleashed(
             g.db,
