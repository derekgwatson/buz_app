--- conflicted
+++ resolved
@@ -15,12 +15,9 @@
 from flask import abort, flash, redirect, url_for, send_file
 from werkzeug.utils import safe_join
 import os
-<<<<<<< HEAD
 from flask import Blueprint, jsonify, current_app, g
 from services.curtain_sync_db import run_curtain_fabric_sync_db
-=======
 from collections import Counter
->>>>>>> b9c8d2cc
 
 
 # Create Blueprint
@@ -955,7 +952,6 @@
     return resp
 
 
-<<<<<<< HEAD
 @main_routes.post("/admin/run-curtain-fabric-sync")
 @auth.login_required
 def run_curtain_fabric_sync_endpoint():
@@ -963,7 +959,8 @@
     db = current_app.extensions["db_manager"]
     res = run_curtain_fabric_sync_db(current_app, db, use_google_sheet=True)  # or False to use unleashed_products
     return jsonify(res), 200
-=======
+
+
 FLEX_SHEETS = {"ROLLFLEX", "WSROLLFLEX"}
 
 
@@ -1049,5 +1046,4 @@
         )
 
     # GET request
-    return render_template("combo_bo_fabrics_update.html")
->>>>>>> b9c8d2cc
+    return render_template("combo_bo_fabrics_update.html")