--- conflicted
+++ resolved
@@ -1,14 +1,8 @@
 import logging
 from flask import current_app
 from services.database import DatabaseManager, DatabaseError
-<<<<<<< HEAD
 from collections import defaultdict
-from services.buz_inventory_items import create_inventory_workbook_creator
-import os
-
-=======
 from datetime import datetime
->>>>>>> 0aae5630
 
 logger = logging.getLogger(__name__)
 
@@ -17,14 +11,13 @@
     if s is None:
         return None
     s = str(s).strip()
-    # your rule: remove leading asterisks
     s = s.lstrip("*")
     return s.upper()
 
 
 def _norm_group_name(s):
     # make ProductGroup comparison robust to spacing/case
-    return str(s).strip()
+    return str(s or "").strip()
 
 
 def check_inventory_groups_against_unleashed(db_manager: DatabaseManager):
@@ -32,11 +25,11 @@
     Validate fabric group mappings by comparing Unleashed products
     against local fabrics and fabric_group_mappings.
 
-    Returns:
-        list of dict: Each dict contains:
+    Returns: list[dict]
+        Each dict contains:
             - product_code (str)
             - product_description (str)
-            - status (str): 'missing_fabric', 'missing_mapping', or 'invalid_mapping'
+            - status (str): 'missing_fabric' | 'missing_mapping' | 'invalid_mapping'
             - missing_groups (list[str], optional)
             - invalid_groups (list[dict], optional) with {'group', 'reason'}
     """
@@ -44,23 +37,17 @@
 
     # Load config
     group_rules_raw = current_app.config.get("unleashed_group_to_inventory_groups", {})
-    # Normalize keys once
-    group_rules = {_norm_group_name(k): v for k, v in group_rules_raw.items()}
-
-    material_rules = current_app.config.get("material_restrictions_by_group", {})
-    supplier_restrictions_raw = current_app.config.get("restricted_supplier_groups", {})
-    # normalize supplier keys to UPPER to match _norm_code
-    supplier_restrictions = {_norm_code(k): v for k, v in supplier_restrictions_raw.items()}
-
-<<<<<<< HEAD
-    violations = []
-    new_fabrics_by_group = defaultdict(list)
-=======
+    group_rules = {_norm_group_name(k): list(v or []) for k, v in group_rules_raw.items()}
+
+    material_rules = current_app.config.get("material_restrictions_by_group", {})  # {group: [allowed materials]}
+    supplier_restrictions_raw = current_app.config.get("restricted_supplier_groups", {})  # {supplier_name: [blocked groups]}
+    supplier_restrictions = {(_norm_code(k) or ""): list(v or []) for k, v in supplier_restrictions_raw.items()}
+
     report = []
->>>>>>> 0aae5630
+    seen_groups = set()
 
     try:
-        # 1. Get Unleashed fabrics
+        # 1) Pull Unleashed products to validate
         unleashed_rows = db_manager.execute_query(
             """
             SELECT ProductCode, ProductGroup, ProductDescription, FriendlyDescription2, SupplierCode
@@ -68,110 +55,72 @@
             WHERE ProductSubGroup IS NOT NULL
               AND TRIM(ProductSubGroup) != ''
               AND UPPER(TRIM(ProductSubGroup)) != 'IGNORE'
+              AND ProductCode IS NOT NULL
+              AND TRIM(ProductCode) != ''
             """
         ).fetchall()
 
-        # 2. Build local lookup for fabrics and mappings
-        fabrics_lookup = {
-            f["supplier_product_code"]: f for f in db_manager.execute_query("SELECT * FROM fabrics").fetchall()
-        }
-        mappings_lookup = {}
-        for row in db_manager.execute_query("SELECT * FROM fabric_group_mappings").fetchall():
-            mappings_lookup.setdefault(row["fabric_id"], []).append(row["inventory_group_code"])
-
-        # Optional: quick stats to logs
-        logger.info(f"Validator: {len(unleashed_rows)} unleashed rows, {len(fabrics_lookup)} local fabrics")
-
-        seen_groups = set()
-
-        # 3. Process each Unleashed fabric
+        # 2) Preload local fabric ids by supplier_product_code (normalized)
+        fabrics_by_code = {}
+        for f in db_manager.execute_query("SELECT id, supplier_product_code FROM fabrics").fetchall():
+            fabrics_by_code[_norm_code(f["supplier_product_code"])] = f["id"]
+
+        # 3) Preload mappings per fabric_id
+        mappings_by_fabric_id = defaultdict(list)
+        for m in db_manager.execute_query("SELECT fabric_id, inventory_group_code FROM fabric_group_mappings").fetchall():
+            mappings_by_fabric_id[m["fabric_id"]].append(m["inventory_group_code"])
+
+        logger.info(f"Validator: {len(unleashed_rows)} unleashed rows, {len(fabrics_by_code)} local fabrics cached")
+
+        # 4) Validate each Unleashed product
         for row in unleashed_rows:
-            product_code = row["ProductCode"]
-            product_group = row["ProductGroup"]
-            product_description = row["ProductDescription"]
-<<<<<<< HEAD
-            raw_supplier_code = row["SupplierCode"]
-            supplier_code = str(raw_supplier_code).strip()
-            normalized_supplier_code = supplier_code.title()
+            product_code = str(row["ProductCode"]).strip()
+            norm_code = _norm_code(product_code)
+            product_group = _norm_group_name(row["ProductGroup"])
+            product_description = str(row["ProductDescription"] or "").strip()
+            material_type = str(row["FriendlyDescription2"] or "").strip()  # adjust if your "material" lives elsewhere
+            supplier_code_raw = row["SupplierCode"]
+            supplier_key = _norm_code(supplier_code_raw) or ""
+
+            seen_groups.add(product_group)
 
             if product_group not in group_rules:
-                continue  # skip items with no config rule
-
-            allowed_groups = group_rules[product_group]
-            restricted_groups = supplier_restrictions.get(normalized_supplier_code, [])
-
-            # Filter allowed groups based on material restrictions
-            filtered_allowed_groups = [
-                group for group in allowed_groups
-                if group not in restricted_groups and (
-                        group not in material_rules or not material_type or material_type in material_rules[group]
-                )
-            ]
-
-            inventory_items = db_manager.execute_query(
-                "SELECT inventory_group_code FROM inventory_items WHERE SupplierProductCode = ?",
-                (product_code,)
-            ).fetchall()
-
-            actual_groups = [item["inventory_group_code"] for item in inventory_items]
-
-            if not actual_groups:
-                msg = f"❌ Fabric {product_code} - {product_description} not found in inventory_items."
-                violations.append(msg)
-
-                for group in filtered_allowed_groups:
-                    template_row = {
-                        "SupplierProductCode": product_code,
-                        "SupplierProductDescription": product_description,
-                        "Supplier": supplier_code,
-                        "DescnPart2": material_type,
-                        "inventory_group_code": group,
-                        "Operation": "A"
-                    }
-                    new_fabrics_by_group[group].append(template_row)
-                continue
-
-            if not inventory_items:
-                msg = f"❌ Fabric {product_code} - {product_description}  (Group: {product_group}) not found in inventory_items."
-                #logger.warning(msg)
-                violations.append(msg)
-=======
-            material_type = row["FriendlyDescription2"]
-            supplier_code = str(row["SupplierCode"]).strip()
-
-            seen_groups.add(product_group)
-
-            # Skip if product group not in rules (log once per new group)
-            allowed_groups = group_rules.get(product_group)
-            if not allowed_groups:
-                continue
-
-            # Supplier restrictions
-            restricted_groups = supplier_restrictions.get(supplier_code, [])
-            filtered_allowed = [g for g in allowed_groups if g not in restricted_groups]
-
-            # Material restrictions
+                # Not governed by your rules -> ignore silently
+                continue
+
+            allowed_groups = list(group_rules.get(product_group, []))
+
+            # Supplier-based restrictions (exclude some groups entirely)
+            blocked_for_supplier = set(supplier_restrictions.get(supplier_key, []))
+            allowed_groups = [g for g in allowed_groups if g not in blocked_for_supplier]
+
+            # Material-based restrictions
             final_allowed = []
-            for g in filtered_allowed:
+            for g in allowed_groups:
                 allowed_materials = material_rules.get(g)
-                if not allowed_materials or not material_type or material_type in allowed_materials:
+                if not allowed_materials:
                     final_allowed.append(g)
-
-            # Missing fabric?
-            fabric_row = fabrics_lookup.get(product_code)
-            if not fabric_row:
+                else:
+                    # only allow if material_type is explicitly allowed
+                    if material_type and material_type in allowed_materials:
+                        final_allowed.append(g)
+
+            fabric_id = fabrics_by_code.get(norm_code)
+
+            # Case A: fabric not in local db at all
+            if not fabric_id:
                 report.append({
                     "product_code": product_code,
                     "product_description": product_description,
-                    "status": "missing_fabric"
-                })
->>>>>>> 0aae5630
-                continue
-
-            # Mapping checks
-            fabric_id = fabric_row["id"]
-            actual_groups = mappings_lookup.get(fabric_id, [])
-            missing_groups = sorted(set(g for g in final_allowed if g not in actual_groups))
+                    "status": "missing_fabric",
+                    "missing_groups": final_allowed,  # optional hint about where it should map
+                })
+                continue
+
+            # Case B: fabric exists — check mappings
+            actual_groups = mappings_by_fabric_id.get(fabric_id, [])
+            # Missing groups: required by rules but not mapped
+            missing_groups = sorted(g for g in final_allowed if g not in actual_groups)
             if missing_groups:
                 report.append({
                     "product_code": product_code,
@@ -180,17 +129,14 @@
                     "missing_groups": missing_groups
                 })
 
+            # Invalid groups: mapped but not allowed by rules/materials
             invalid_groups = []
+            allowed_set = set(final_allowed)
             for g in actual_groups:
-                if g not in allowed_groups:
-                    invalid_groups.append({"group": g, "reason": "not allowed for this ProductGroup"})
-                elif g in material_rules:
-                    allowed_materials = material_rules[g]
-                    if material_type not in allowed_materials:
-                        invalid_groups.append({
-                            "group": g,
-                            "reason": f"material '{material_type}' not allowed (only {allowed_materials})"
-                        })
+                if g not in allowed_set:
+                    reason = "not allowed by ProductGroup/material/supplier rules"
+                    invalid_groups.append({"group": g, "reason": reason})
+
             if invalid_groups:
                 report.append({
                     "product_code": product_code,
@@ -201,10 +147,7 @@
 
     except DatabaseError as e:
         logger.error(f"Database error: {e}")
-        report.append({
-            "status": "error",
-            "message": str(e)
-        })
+        report.append({"status": "error", "message": str(e)})
 
     logger.info(f"Validator finished. Groups seen in Unleashed (sample): {sorted(list(seen_groups))[:12]}")
     logger.info(f"Report items: {len(report)}")
@@ -218,32 +161,32 @@
     - Adds missing mappings to `fabric_group_mappings`.
     - Removes invalid mappings from `fabric_group_mappings`.
 
-    Args:
-        db_manager: DatabaseManager instance
-        report: list of dicts from check_inventory_groups_against_unleashed()
+    Returns: dict summary counts
     """
     logger.info("🛠 Applying fabric mapping updates from report...")
+
+    added_fabrics = 0
+    added_mappings = 0
+    removed_mappings = 0
 
     for item in report:
         status = item.get("status")
 
-        # --- Add missing fabrics ---
         if status == "missing_fabric":
             logger.info(f"➕ Adding new fabric {item['product_code']}")
-            # TODO: set real supplier_id and descriptions if available
+            now = datetime.utcnow()
             db_manager.insert_item("fabrics", {
                 "supplier_product_code": item["product_code"],
-                "supplier_id": None,  # You may want to set this based on rules
-                "description_1": item["product_description"],
+                "supplier_id": None,  # set properly if you know the supplier here
+                "description_1": item.get("product_description"),
                 "description_2": None,
                 "description_3": None,
-                "created_at": datetime.utcnow(),
-                "updated_at": datetime.utcnow()
+                "created_at": now,
+                "updated_at": now
             })
-
-        # --- Add missing mappings ---
+            added_fabrics += 1
+
         elif status == "missing_mapping":
-            # Lookup fabric ID
             fabric_row = db_manager.execute_query(
                 "SELECT id FROM fabrics WHERE supplier_product_code = ?",
                 (item["product_code"],)
@@ -251,15 +194,16 @@
             if not fabric_row:
                 logger.warning(f"⚠️ Cannot add mappings for {item['product_code']} — fabric not found.")
                 continue
+
             fabric_id = fabric_row["id"]
-            for group in item["missing_groups"]:
+            for group in item.get("missing_groups", []):
                 logger.info(f"➕ Adding mapping: {item['product_code']} → {group}")
                 db_manager.insert_item("fabric_group_mappings", {
                     "fabric_id": fabric_id,
                     "inventory_group_code": group
                 })
-
-        # --- Remove invalid mappings ---
+                added_mappings += 1
+
         elif status == "invalid_mapping":
             fabric_row = db_manager.execute_query(
                 "SELECT id FROM fabrics WHERE supplier_product_code = ?",
@@ -268,30 +212,21 @@
             if not fabric_row:
                 logger.warning(f"⚠️ Cannot remove mappings for {item['product_code']} — fabric not found.")
                 continue
+
             fabric_id = fabric_row["id"]
-            for bad in item["invalid_groups"]:
+            for bad in item.get("invalid_groups", []):
                 group = bad["group"]
                 logger.info(f"🗑 Removing invalid mapping: {item['product_code']} → {group}")
                 db_manager.execute_query(
                     "DELETE FROM fabric_group_mappings WHERE fabric_id = ? AND inventory_group_code = ?",
                     (fabric_id, group)
                 )
-
-<<<<<<< HEAD
-    logger.info("✅ Fabric validation complete.")
-
-    # 👉 Create workbook for new fabrics
-    if new_fabrics_by_group:
-        creator = create_inventory_workbook_creator(current_app)
-        creator.populate_workbook(new_fabrics_by_group)
-        creator.auto_fit_columns()
-        output_path = os.path.join(current_app.config["upload_folder"], "new_fabrics_upload.xlsx")
-        creator.save_workbook(output_path)
-        logger.info(f"📁 New fabric upload file created: {output_path}")
-    else:
-        logger.info("🎉 No new fabrics needing upload.")
-
-    return violations
-=======
-    logger.info("✅ Fabric mapping updates complete.")
->>>>>>> 0aae5630
+                removed_mappings += 1
+
+    summary = {
+        "added_fabrics": added_fabrics,
+        "added_mappings": added_mappings,
+        "removed_mappings": removed_mappings,
+    }
+    logger.info(f"✅ Fabric validation changes applied: {summary}")
+    return summary