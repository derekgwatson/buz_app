--- conflicted
+++ resolved
@@ -3,7 +3,8 @@
 from dataclasses import dataclass
 from pathlib import Path
 from typing import Dict, Set, Optional
-import os, time
+import os
+import time
 import re
 
 from openpyxl import load_workbook
@@ -14,11 +15,9 @@
 _DETAILED_LEAD_RE = re.compile(r"(?is)(lead\s*time\s*:\s*)(.*?)(?=(?:\\n|\n)\s*-\s|$)")
 _CUTOFF_RE = re.compile(r"(?is)\b(?:christmas|xmas)\s*cut[\s-]*off\s*:\s*(.*?)(?=(?:\r?\n)\s*-\s|$)")
 
-
 def _review(review_set: set[str], warnings: list[str], store: str, code: str, reason: str) -> None:
     review_set.add(code)
     warnings.append(f"[{store}/{code}] {reason} — needs review.")
-
 
 def _tab_rgb(ws: Worksheet) -> tuple[int, int, int] | None:
     """Return (r,g,b) from the sheet tab colour if present, else None."""
@@ -34,7 +33,6 @@
     except Exception:
         return None
 
-
 def _tab_is_reddish(ws: Worksheet) -> bool:
     """True if tab colour is red-dominant (robust to shades)."""
     rgb = _tab_rgb(ws)
@@ -42,7 +40,6 @@
         return False
     r, g, b = rgb
     return r >= 180 and (r - max(g, b)) >= 40  # clearly red-dominant
-
 
 def _find_summary_ready_row(
     ws: Worksheet,
@@ -63,7 +60,6 @@
             return r
     return None
 
-
 def _replace_ready_in_line(
     text: str,
     new_lead: str,
@@ -102,7 +98,6 @@
     needs_space = not (insert_at < len(s) and s[insert_at].isspace())
     new_val = s[:insert_at] + (" " if needs_space else "") + new_lead + s[insert_at:]
     return new_val, True
-
 
 def _replace_detailed_lead_line(text: str, new_lead: str) -> tuple[str, bool]:
     """
@@ -117,7 +112,6 @@
     a, b = m.span(2)  # the existing lead-time value
     return text[:a] + new_lead + text[b:], True
 
-
 def _find_detailed_lead_row(ws: Worksheet, ins_idx: int, header_row: int) -> int | None:
     """
     Find the row (in column B) that contains 'Lead Time:'.
@@ -136,13 +130,11 @@
 # - captures whatever sits between "CUTOFF" and the next *** (non-greedy)
 _CUTOFF_BANNER_RE = re.compile(r"(?is)\*\*\*\s*CHRISTMAS\s+CUTOFF\b(.*?)\*\*\*")
 
-
 def _extract_cutoff_values(text: str) -> list[str]:
     """Return all cutoff payloads found (the text after 'CUTOFF' and before the closing ***)."""
     if not isinstance(text, str) or not text:
         return []
     return [m.group(1).strip() for m in _CUTOFF_BANNER_RE.finditer(text)]
-
 
 def _normalize_cutoffs(text: str, cut: str) -> str:
     """
@@ -159,14 +151,12 @@
         return f"{s} {banner}".strip() if s else banner
     return s
 
-
 def _is_nonblank(value) -> bool:
     if value is None:
         return False
     if isinstance(value, str):
         return value.strip() != ""
     return True
-
 
 def _is_false_checkbox(value) -> bool:
     if value is False:
@@ -177,7 +167,6 @@
         return True
     return False
 
-
 def _first_insertion_row_summary(
     ws: Worksheet,
     *,
@@ -207,7 +196,6 @@
 
     return None, "NONE"
 
-
 def _is_effectively_empty_sheet(ws: Worksheet, header_row: int | None) -> bool:
     """
     Treat as a heading-only tab when there's no meaningful data below the header.
@@ -228,10 +216,8 @@
             return False
     return True
 
-
 def _norm_name(s: str) -> str:
     return (s or "").strip().upper()
-
 
 def _prune_tabs_safe(wb, keep_names: set[str], warnings: list[str]) -> None:
     """
@@ -272,7 +258,6 @@
     if getattr(ws0, "sheet_state", "visible") != "visible":
         ws0.sheet_state = "visible"
     wb.active = wb.sheetnames.index(first_keep)
-
 
 def _col_to_idx(letter: str) -> int:
     letter = (letter or "").strip().upper()
@@ -280,7 +265,6 @@
     for ch in letter:
         n = n * 26 + (ord(ch) - 64)
     return max(1, n)
-
 
 def _find_first_false(ws, col_idx: int, header_row: int) -> int | None:
     max_row = ws.max_row or header_row
@@ -292,7 +276,6 @@
             return r
     return None
 
-
 def _first_nonblank(ws, col_idx: int, header_row: int) -> int | None:
     max_row = ws.max_row or header_row
     for r in range(header_row + 1, max_row + 1):
@@ -301,7 +284,6 @@
             return r
     return None
 
-
 def _append_text(cell, text: str) -> None:
     existing = cell.value
     if isinstance(existing, str) and existing.strip():
@@ -310,74 +292,14 @@
     else:
         cell.value = text
 
-
 def _apply_template(template: str, lead: str) -> str:
     # Accept {LEAD}, {lead}, {lead_time}
     return (template or "{LEAD}").replace("{LEAD}", lead).replace("{lead}", lead).replace("{lead_time}", lead)
 
-
-<<<<<<< HEAD
-def _replace_lead_in_text(
-    text: str,
-    lead: str,
-    lead_regex: Optional[str],
-) -> tuple[str, bool]:
-    """
-    (Summary) Replace the first lead-time phrase (e.g., '3-4 weeks') in `text` with `lead`.
-    Returns (new_text, replaced?).
-    """
-    if not isinstance(text, str) or not text.strip():
-        return lead, False
-    pattern = lead_regex or r"(?i)\b\d+(?:\.\d+)?(?:\s*-\s*\d+(?:\.\d+)?)?\s*(?:weeks?|wks?|wk)\b"
-    rx = re.compile(pattern)
-    if rx.search(text):
-        return rx.sub(lead, text, count=1), True
-    return text, False
-
-
-def _ensure_single_cutoff(text: str, cut: str) -> str:
-    """
-    Remove all existing cutoff markers and append exactly one for `cut` if provided.
-    Also squashes excessive whitespace at the seams.
-    """
-    base = text or ""
-    base = _CUTOFF_BANNER_RE.sub("", base)              # strip any existing markers
-    base = re.sub(r"\s{2,}", " ", base).strip()  # normalise spacing
-    if cut:
-        suffix = f"***CHRISTMAS CUTOFF {cut}***"
-        if not base:
-            return suffix
-        # ensure single space before suffix
-        return (base.rstrip() + " " + suffix).rstrip()
-    return base
-
-
-def _replace_detailed_lead_line(text: str, lead: str, cut: str) -> tuple[str, bool]:
-    """
-    Replace the value on the 'Lead Time:' line. Put the (deduped) cutoff on that line.
-    """
-    if not isinstance(text, str) or not text.strip():
-        return text, False
-
-    # Remove banners anywhere in the block so we re-home it on the Lead Time line
-    text = _CUTOFF_BANNER_RE.sub("", text)
-
-    rx = re.compile(r"(?im)(\bLead\s*Time\s*:\s*)([^\r\n]*)")
-    m = rx.search(text)
-    if not m:
-        return text, False
-
-    # Build the line payload (lead + cutoff normalised ON THAT LINE ONLY)
-    new_line_payload = _ensure_single_cutoff(lead, cut)
-    new_text = rx.sub(lambda mo: mo.group(1) + new_line_payload, text, count=1)
-    return new_text, True
-=======
 @dataclass
 class InjectResult:
     saved_path: Path
     review_codes: Set[str]  # tabs that need manual review for this workbook
->>>>>>> 8f62caf0
-
 
 def inject_and_prune(
     *,
@@ -432,53 +354,23 @@
             warnings.append(f"[{store_name}/{code}] Empty lead-time text — skipped.")
             continue
 
-        # Optional cutoff suffix (proposed)
+        # Optional cutoff (proposed)
         cut = (cutoffs_by_code.get(code, {}).get("cutoff") or "").strip()
-<<<<<<< HEAD
-=======
-        suffix = f" ***CHRISTMAS CUTOFF {cut}***" if cut else ""
->>>>>>> 8f62caf0
-
-        # === APPLY CHANGES (only for tabs that differ) ===
+
         if is_summary:
             # --- SUMMARY ---
             ready_row = _find_summary_ready_row(ws, ins_idx, anchor_header_row, ready_phrase="Ready in")
             if ready_row is None:
                 warnings.append(
-                    f"[{store_name}/{code}] Summary: no 'Ready in' in {insertion_col_letter} — needs review.")
+                    f"[{store_name}/{code}] Summary: no 'Ready in' in {insertion_col_letter} — needs review."
+                )
                 _review(review_codes, warnings, store_name, code, "Summary: missing 'Ready in' in column C")
                 continue
 
-<<<<<<< HEAD
-            cell = ws.cell(row=row, column=ins_idx)
-
-            if reason == "C_NONBLANK" and isinstance(cell.value, str) and cell.value.strip():
-                # Replace the lead phrase if present
-                new_text, replaced = _replace_lead_in_text(cell.value, lt_text, summary_lead_regex)
-                if not replaced:
-                    # If no recognizable lead phrase, use template if provided, else append the lead
-                    if summary_template:
-                        new_text = _apply_template(summary_template, lt_text)
-                    else:
-                        new_text = f"{cell.value} {lt_text}"
-                    warnings.append(f"[{store_name}/{code}] Summary: pattern not found — used fallback.")
-
-                # --- NEW: ensure only one cutoff marker remains
-                new_text = _ensure_single_cutoff(new_text, cut)
-
-                cell.value = new_text
-            else:
-                template_text = summary_template or "{LEAD}"
-                value = _apply_template(template_text, lt_text)
-                # --- NEW: ensure only one cutoff marker even when writing fresh
-                value = _ensure_single_cutoff(value, cut)
-                cell.value = value
-=======
             cell = ws.cell(row=ready_row, column=ins_idx)
             original = cell.value if isinstance(cell.value, str) else ""
->>>>>>> 8f62caf0
-
-            # Build the text we WOULD write, without touching the sheet yet
+
+            # Update the lead that follows "Ready in"
             new_core, replaced = _replace_ready_in_line(
                 original,
                 lt_text,
@@ -490,24 +382,16 @@
                 _review(review_codes, warnings, store_name, code, "Summary: failed to replace lead after 'Ready in'")
                 continue
 
-            proposed = f"{new_core}{suffix}"
-
-            # === Drop unchanged tabs by exact string compare ===
+            # Ensure only one cutoff banner in the final value
+            proposed = _normalize_cutoffs(new_core, cut)
+
+            # Drop unchanged tabs by exact string compare
             if proposed == original:
                 wb.remove(ws)
                 warnings.append(f"[{store_name}/{code}] Unchanged (exact match). Dropped tab.")
                 continue
 
-<<<<<<< HEAD
-            # --- NEW: replace the Lead Time line with deduped cutoff
-            new_text, replaced = _replace_detailed_lead_line(cell_text, lt_text, cut)
-            if not replaced:
-                detailed_missing_seed.append(code)
-                continue
-=======
-            # Commit write only if changed
             cell.value = proposed
->>>>>>> 8f62caf0
 
         else:
             # === DETAILED ===
@@ -524,13 +408,14 @@
                     continue
 
                 cell = ws.cell(row=anchor_row, column=ins_idx)
-                existing = cell.value if isinstance(cell.value, str) else (
-                    "" if cell.value is None else str(cell.value))
+                existing = cell.value if isinstance(cell.value, str) else ("" if cell.value is None else str(cell.value))
                 template = detailed_prefix_template or "\n       -       Lead Time: {LEAD} \n       -       "
-                proposed = f"{_apply_template(template, lt_text)}{existing}{suffix}"
-
-                if proposed == (
-                cell.value if isinstance(cell.value, str) else ("" if cell.value is None else str(cell.value))):
+
+                # Compose, then normalize cutoff banners
+                combined = f"{_apply_template(template, lt_text)}{existing}"
+                proposed = _normalize_cutoffs(combined, cut)
+
+                if proposed == (cell.value if isinstance(cell.value, str) else ("" if cell.value is None else str(cell.value))):
                     wb.remove(ws)
                     warnings.append(f"[{store_name}/{code}] Unchanged (exact match). Dropped tab.")
                     continue
@@ -542,16 +427,17 @@
                 # Replace in-place on the found 'Lead Time:' line
                 cell = ws.cell(row=lead_row, column=ins_idx)
                 original = cell.value if isinstance(cell.value, str) else ""
+
+                # Replace only the 'Lead Time:' value, then normalize banners for the whole cell
                 new_core, replaced = _replace_detailed_lead_line(original, lt_text)
                 if not replaced:
                     warnings.append(
                         f"[{store_name}/{code}] Detailed: couldn't replace value after 'Lead Time:' — needs review."
                     )
-                    _review(review_codes, warnings, store_name, code,
-                            "Detailed: failed to replace value after 'Lead Time:'")
+                    _review(review_codes, warnings, store_name, code, "Detailed: failed to replace value after 'Lead Time:'")
                     continue
 
-                proposed = f"{new_core}{suffix}"
+                proposed = _normalize_cutoffs(new_core, cut)
 
                 # Drop unchanged tabs by exact string compare
                 if proposed == original:
@@ -587,7 +473,6 @@
 
     return InjectResult(saved_path=final_path, review_codes=review_codes)
 
-
 def save_review_only_workbook(
     *,
     template_path: Path,
