--- conflicted
+++ resolved
@@ -54,45 +54,15 @@
     db_manager.execute_query('DELETE FROM unleashed_products', auto_commit=True)  # Clear all rows
 
 
-<<<<<<< HEAD
-def compare_headers(required_headers: list[str], actual_headers: list[str]) -> None:
-    """
-    Validates that all required headers are present in the actual CSV headers.
-    Extra headers are ignored.
-
-    Args:
-        required_headers: Headers that must be present.
-        actual_headers: Headers from the uploaded CSV.
-
-    Raises:
-        UploadValidationError: If any required headers are missing.
-    """
-    from services.exceptions import UploadValidationError
-
-    required_set = set(required_headers)
-    actual_set = set(actual_headers)
-
-    missing = required_set - actual_set
-
-    if missing:
-        missing_html = "".join(f"<li>{h}</li>" for h in sorted(missing))
-        raise UploadValidationError(
-            "CSV headers do not match expected format.<br><br>"
-            f"<b>Missing headers:</b><ul>{missing_html}</ul>"
-        )
-=======
-FLOAT_FIELDS = {
-    "DefaultPurchasePrice", "MinimumOrderQuantity", "MinimumSaleQuantity",
-    "DefaultSellPrice", "MinimumSellPrice", "SellPriceTier9", "PackSize", "Weight",
-    "Width", "Height", "Depth", "Reminder", "LastCost", "NominalCost",
-    "MinStockAlertLevel", "MaxStockAlertLevel", "PurchaseAccount",
-    "PurchaseTaxRate", "SalesTaxRate"
-}
-
-
 def is_float_field(field_name: str) -> bool:
+    FLOAT_FIELDS = {
+        "DefaultPurchasePrice", "MinimumOrderQuantity", "MinimumSaleQuantity",
+        "DefaultSellPrice", "MinimumSellPrice", "SellPriceTier9", "PackSize", "Weight",
+        "Width", "Height", "Depth", "Reminder", "LastCost", "NominalCost",
+        "MinStockAlertLevel", "MaxStockAlertLevel", "PurchaseAccount",
+        "PurchaseTaxRate", "SalesTaxRate"
+    }
     return field_name in FLOAT_FIELDS
->>>>>>> 26cb072f
 
 
 def insert_unleashed_data(
@@ -104,12 +74,6 @@
     import csv
     from services.exceptions import UploadValidationError
 
-<<<<<<< HEAD
-    clear_unleashed_table(db_manager)  # Clear the table before inserting new data
-    logger.debug("insert_unleashed_data: Starting")
-
-    # First pass: check headers
-=======
     clear_unleashed_table(db_manager)
     logger.debug("insert_unleashed_data: Starting")
 
@@ -121,23 +85,15 @@
     required_fields = list(spreadsheet_to_db.keys())
     db_fields = list(spreadsheet_to_db.values())
 
->>>>>>> 26cb072f
-    with open(file_path, 'r', encoding='utf-8-sig', newline='') as csvfile:
-        reader = csv.DictReader(csvfile)
-        _ = next(reader, None)  # Force header read
-        compare_headers(expected_headers, reader.fieldnames or [])
-
-<<<<<<< HEAD
     # Second pass: process rows
     with open(file_path, 'r', encoding='utf-8-sig', newline='') as csvfile:
         reader = csv.DictReader(csvfile)
-=======
+
         # Check all required fields exist
         missing = [field for field in required_fields if field not in reader.fieldnames]
         if missing:
             logger.warning(f"Missing required fields in CSV: {missing}")
             return None
->>>>>>> 26cb072f
 
         for row in reader:
             cleaned_row = {
@@ -152,65 +108,6 @@
             if overrides and product_code in overrides:
                 fd1, fd2, fd3 = overrides[product_code]
 
-<<<<<<< HEAD
-            # Prepare values for insertion, using safe_float for numeric fields
-            values = (
-                cleaned_row.get('Product Code'),
-                product_description,
-                fd1, fd2, fd3,
-                cleaned_row.get('Unit of Measure'),
-                cleaned_row.get('Supplier Code'),
-                safe_float(cleaned_row.get('Default Purchase Price')),
-                safe_float(cleaned_row.get('Sell Price Tier 1')),
-                safe_float(cleaned_row.get('Sell Price Tier 2')), 
-                safe_float(cleaned_row.get('Sell Price Tier 3')), 
-                safe_float(cleaned_row.get('Sell Price Tier 4')), 
-                safe_float(cleaned_row.get('Sell Price Tier 5')), 
-                safe_float(cleaned_row.get('Sell Price Tier 6')), 
-                safe_float(cleaned_row.get('Sell Price Tier 7')), 
-                safe_float(cleaned_row.get('Sell Price Tier 8')), 
-                safe_float(cleaned_row.get('Sell Price Tier 9')), 
-                safe_float(cleaned_row.get('Sell Price Tier 10')), 
-                safe_float(cleaned_row.get('Width')),
-                cleaned_row.get('Product Group'),
-                cleaned_row.get('Product Sub Group'),
-                cleaned_row.get('IsObsoleted'),
-            )
-            
-            # Check if the number of values matches the number of columns in the table
-            # take out the 3 friendly description fields because they're added at runtime, they're not in the csv
-            if len(values) - 3 != len(expected_headers):
-                raise UploadValidationError(
-                    f"Row has incorrect number of values. Expected {len(expected_headers)}, "
-                    f"got {len(values) - 3}. Product Code: {cleaned_row.get('Product Code')}"
-                )
-
-            db_manager.execute_query('''
-                INSERT INTO unleashed_products (
-                    ProductCode, 
-                    ProductDescription, 
-                    FriendlyDescription1, FriendlyDescription2, FriendlyDescription3,
-                    UnitOfMeasure,  
-                    SupplierCode,
-                    DefaultPurchasePrice,
-                    SellPriceTier1, SellPriceTier2, SellPriceTier3, SellPriceTier4, SellPriceTier5, 
-                    SellPriceTier6, SellPriceTier7, SellPriceTier8, SellPriceTier9, SellPriceTier10,  
-                    Width,  
-                    ProductGroup, ProductSubGroup,  
-                    IsObsoleted
-                ) VALUES (
-                    ?, 
-                    ?, 
-                    ?, ?, ?,
-                    ?, 
-                    ?,
-                    ?,
-                    ?, ?, ?, ?, ?,
-                    ?, ?, ?, ?, ?,
-                    ?, 
-                    ?, ?, 
-                    ? 
-=======
             # Construct row values
             values = [
                 product_code,
@@ -235,7 +132,6 @@
                     {", ".join(all_db_fields)}
                 ) VALUES (
                     {placeholders}
->>>>>>> 26cb072f
                 )
             '''
             db_manager.execute_query(sql, values)
