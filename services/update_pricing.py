--- conflicted
+++ resolved
@@ -15,7 +15,6 @@
 
 def generate_pricing_upload_from_unleashed(db_manager, sheets_service, pricing_config):
     # --- 1. Load markup map from Google Sheet ---
-    wastage_map = {}
     raw_rows = sheets_service.fetch_sheet_data(MARKUP_SPREADSHEET_ID, MARKUP_RANGE)
     headers = raw_rows[0]
     group_col = headers.index("Buz inventory group code")
@@ -30,25 +29,16 @@
         group_cell = row[group_col].strip()
         try:
             markup = float(row[markup_col].strip().rstrip('%'))
-<<<<<<< HEAD
             wastage = float(row[wastage_col].strip().rstrip('%')) if len(row) > wastage_col and row[wastage_col].strip() else 0
-=======
-            wastage = float(row[wastage_col].strip().rstrip('%'))
->>>>>>> 91ef4e3f
             markup_factor = 1 + (markup / 100)
             wastage_factor = 1 + (wastage / 100)
             for group in [g.strip() for g in group_cell.split(",") if g.strip()]:
                 markup_map[group] = markup_factor
-<<<<<<< HEAD
-                wastage_map[group] = wastage
-=======
                 wastage_map[group] = wastage_factor
->>>>>>> 91ef4e3f
         except (ValueError, IndexError):
             continue
 
     # --- 2. Build product_sub_group → cost map ---
-    wastage_map = {}
     unleashed = db_manager.execute_query("SELECT * FROM unleashed_products").fetchall()
     subgroup_price_map = defaultdict(list)
     subgroup_cost_map = {}
@@ -111,18 +101,12 @@
         if cost is None or markup is None:
             continue
 
-<<<<<<< HEAD
-        wastage = wastage_map.get(group_code, 0)
-        cost_with_wastage = round(cost * (1 + wastage / 100), 2)
-        new_cost = cost_with_wastage
-=======
         wastage_factor = wastage_map.get(group_code)
         if wastage_factor is None:
             continue
 
         adjusted_cost = cost * wastage_factor
         new_cost = round(adjusted_cost, 2)
->>>>>>> 91ef4e3f
         new_sell = round(new_cost * markup, 2)
 
         current_cost = round(row["CostSQM"], 2) if row["CostSQM"] is not None else None
